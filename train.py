--- conflicted
+++ resolved
@@ -4,70 +4,45 @@
 import torch.nn as nn
 from torch.utils.data import Dataset, DataLoader
 from model import CharRNN
+
 try:
     import sentencepiece as spm
-except ImportError:  # optional dependency
+except ImportError:
     spm = None
 
+
 class TextDataset(Dataset):
-<<<<<<< HEAD
-    def __init__(self, data, seq_length=100, tokenizer=None):
-        """Create a dataset from raw text or a list of token ids."""
+    def __init__(self, data, seq_length=100, tokenizer=None, vocab=None):
         self.seq_length = seq_length
         self.tokenizer = tokenizer
+
         if isinstance(data, str):
-            if tokenizer is not None:
-                # encode using provided tokenizer
+            if tokenizer:
                 self.data = tokenizer.encode(data, out_type=int)
                 self.vocab = [tokenizer.id_to_piece(i) for i in range(tokenizer.vocab_size())]
                 self.char2idx = None
                 self.idx2char = None
             else:
-                self.vocab = sorted(list(set(data)))
+                self.vocab = sorted(set(data)) if vocab is None else vocab
                 self.char2idx = {ch: i for i, ch in enumerate(self.vocab)}
                 self.idx2char = {i: ch for ch, i in self.char2idx.items()}
-                self.data = [self.char2idx[ch] for ch in data]
+                self.data = [self.char2idx[ch] for ch in data if ch in self.char2idx]
         else:
-            # assume already tokenized list of ids
+            # Assume data is already tokenized
             self.data = list(data)
-            if tokenizer is not None:
-                self.vocab = [tokenizer.id_to_piece(i) for i in range(tokenizer.vocab_size())]
-            else:
-                self.vocab = list(range(max(self.data) + 1))
+            self.vocab = vocab or list(range(max(self.data) + 1))
             self.char2idx = None
             self.idx2char = None
-=======
-    def __init__(self, text, seq_length=100, vocab=None):
-        """Dataset of fixed-length character sequences.
-
-        Parameters
-        ----------
-        text : str
-            The training corpus.
-        seq_length : int
-            Length of each sequence used for training.
-        vocab : list or None
-            Optional list of vocabulary characters to use when encoding
-            ``text``. When ``None`` the vocabulary is built from the text.
-        """
-        self.seq_length = seq_length
-        if vocab is None:
-            self.vocab = sorted(list(set(text)))
-        else:
-            self.vocab = vocab
-        self.char2idx = {ch: i for i, ch in enumerate(self.vocab)}
-        self.idx2char = {i: ch for ch, i in self.char2idx.items()}
-        self.data = [self.char2idx[ch] for ch in text if ch in self.char2idx]
->>>>>>> 02c1dbe2
 
     def __len__(self):
         return len(self.data) - self.seq_length
 
     def __getitem__(self, idx):
-        chunk = self.data[idx:idx+self.seq_length+1]
+        chunk = self.data[idx:idx + self.seq_length + 1]
         x = torch.tensor(chunk[:-1], dtype=torch.long)
         y = torch.tensor(chunk[1:], dtype=torch.long)
         return x, y
+
 
 def train(model, dataloader, optimizer, criterion, device):
     model.train()
@@ -82,43 +57,23 @@
         total_loss += loss.item()
     return total_loss / len(dataloader)
 
-<<<<<<< HEAD
-def train_model(data, seq_length=100, epochs=1, batch_size=64, lr=0.002, device=None, tokenizer=None):
-    """Train a model on raw text or token ids and return it with the vocab and losses."""
-    dataset = TextDataset(data, seq_length=seq_length, tokenizer=tokenizer)
-=======
-def train_model(text, seq_length=100, epochs=1, batch_size=64, lr=0.002, device=None, resume=None):
-    """Train a character level model and return it along with the vocab and losses.
 
-    Parameters
-    ----------
-    text : str
-        Training corpus.
-    seq_length : int
-        Length of each training sequence.
-    epochs : int
-        Total number of epochs to train.
-    batch_size : int
-        Mini-batch size.
-    lr : float
-        Learning rate.
-    device : torch.device or None
-        Device to run training on. If ``None`` a CUDA device is used when
-        available.
-    resume : str or None
-        Optional path to a checkpoint from which to resume training.
-    """
-
+def train_model(data, seq_length=100, epochs=1, batch_size=64, lr=0.002, device=None, tokenizer=None, resume=None):
     ckpt = None
-    if resume is not None and os.path.isfile(resume):
+    if resume and os.path.isfile(resume):
         ckpt = torch.load(resume, map_location=device or 'cpu')
 
-    dataset = TextDataset(text, seq_length=seq_length, vocab=ckpt.get('vocab') if ckpt else None)
->>>>>>> 02c1dbe2
+    dataset = TextDataset(
+        data,
+        seq_length=seq_length,
+        tokenizer=tokenizer,
+        vocab=ckpt.get('vocab') if ckpt else None
+    )
     dataloader = DataLoader(dataset, batch_size=batch_size, shuffle=True)
 
     if device is None:
         device = torch.device('cuda' if torch.cuda.is_available() else 'cpu')
+
     model = CharRNN(len(dataset.vocab)).to(device)
     optimizer = torch.optim.Adam(model.parameters(), lr=lr)
     criterion = nn.CrossEntropyLoss()
@@ -164,18 +119,19 @@
 
     tokenizer = None
     data = None
+
     if args.tokenized_data:
         obj = torch.load(args.tokenized_data)
         data = obj['ids']
         tok_path = args.tokenizer or obj.get('tokenizer')
-        if tok_path and spm is not None:
+        if tok_path and spm:
             tokenizer = spm.SentencePieceProcessor(model_file=tok_path)
     else:
         with open(args.data, 'r') as f:
             text = f.read()
-        if args.tokenizer and spm is not None:
+        if args.tokenizer and spm:
             tokenizer = spm.SentencePieceProcessor(model_file=args.tokenizer)
-            data = text  # dataset will encode
+            data = text
         else:
             data = text
 
@@ -187,21 +143,19 @@
         batch_size=args.batch_size,
         lr=args.lr,
         device=device,
-<<<<<<< HEAD
         tokenizer=tokenizer,
+        resume=args.resume
     )
+
     os.makedirs('checkpoints', exist_ok=True)
-    ckpt = {'model_state_dict': model.state_dict(), 'vocab': vocab}
-    if tokenizer is not None and (args.tokenizer or args.tokenized_data):
-        ckpt['tokenizer'] = args.tokenizer or obj.get('tokenizer')
-    torch.save(ckpt, 'checkpoints/model.pth')
-=======
-        resume=args.resume,
-    )
-    os.makedirs('checkpoints', exist_ok=True)
-    final_path = os.path.join('checkpoints', 'model.pth')
-    torch.save({'model_state_dict': model.state_dict(), 'vocab': vocab}, final_path)
->>>>>>> 02c1dbe2
+    final_ckpt = {
+        'model_state_dict': model.state_dict(),
+        'vocab': vocab
+    }
+    if tokenizer and (args.tokenizer or args.tokenized_data):
+        final_ckpt['tokenizer'] = args.tokenizer or obj.get('tokenizer')
+    torch.save(final_ckpt, 'checkpoints/model.pth')
+
 
 if __name__ == '__main__':
     main()