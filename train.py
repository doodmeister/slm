import argparse
import os
import torch
import torch.nn as nn
from torch.utils.data import Dataset, DataLoader
from model import CharRNN, CharTransformer

class TextDataset(Dataset):
    def __init__(self, text, seq_length=100, vocab=None):
        """Dataset of fixed-length character sequences.

        Parameters
        ----------
        text : str
            The training corpus.
        seq_length : int
            Length of each sequence used for training.
        vocab : list or None
            Optional list of vocabulary characters to use when encoding
            ``text``. When ``None`` the vocabulary is built from the text.
        """
        self.seq_length = seq_length
        if vocab is None:
            self.vocab = sorted(list(set(text)))
        else:
            self.vocab = vocab
        self.char2idx = {ch: i for i, ch in enumerate(self.vocab)}
        self.idx2char = {i: ch for ch, i in self.char2idx.items()}
        self.data = [self.char2idx[ch] for ch in text if ch in self.char2idx]

    def __len__(self):
        return len(self.data) - self.seq_length

    def __getitem__(self, idx):
        chunk = self.data[idx:idx+self.seq_length+1]
        x = torch.tensor(chunk[:-1], dtype=torch.long)
        y = torch.tensor(chunk[1:], dtype=torch.long)
        return x, y

def train(model, dataloader, optimizer, criterion, device):
    model.train()
    total_loss = 0
    for x, y in dataloader:
        x, y = x.to(device), y.to(device)
        optimizer.zero_grad()
        out, _ = model(x)
        loss = criterion(out.view(-1, out.size(-1)), y.view(-1))
        loss.backward()
        optimizer.step()
        total_loss += loss.item()
    return total_loss / len(dataloader)

<<<<<<< HEAD
def train_model(
    text,
    seq_length=100,
    epochs=1,
    batch_size=64,
    lr=0.002,
    device=None,
    model_type="rnn",
):
    """Train a character level model and return it along with the vocab and losses."""
    dataset = TextDataset(text, seq_length=seq_length)
=======
def train_model(text, seq_length=100, epochs=1, batch_size=64, lr=0.002, device=None, resume=None):
    """Train a character level model and return it along with the vocab and losses.

    Parameters
    ----------
    text : str
        Training corpus.
    seq_length : int
        Length of each training sequence.
    epochs : int
        Total number of epochs to train.
    batch_size : int
        Mini-batch size.
    lr : float
        Learning rate.
    device : torch.device or None
        Device to run training on. If ``None`` a CUDA device is used when
        available.
    resume : str or None
        Optional path to a checkpoint from which to resume training.
    """

    ckpt = None
    if resume is not None and os.path.isfile(resume):
        ckpt = torch.load(resume, map_location=device or 'cpu')

    dataset = TextDataset(text, seq_length=seq_length, vocab=ckpt.get('vocab') if ckpt else None)
>>>>>>> 02c1dbe2
    dataloader = DataLoader(dataset, batch_size=batch_size, shuffle=True)

    if device is None:
        device = torch.device("cuda" if torch.cuda.is_available() else "cpu")
    if model_type == "transformer":
        model = CharTransformer(len(dataset.vocab)).to(device)
    else:
        model = CharRNN(len(dataset.vocab)).to(device)
    optimizer = torch.optim.Adam(model.parameters(), lr=lr)
    criterion = nn.CrossEntropyLoss()

    start_epoch = 1
    losses = []
    if ckpt:
        model.load_state_dict(ckpt['model_state_dict'])
        if 'optimizer_state_dict' in ckpt:
            optimizer.load_state_dict(ckpt['optimizer_state_dict'])
        start_epoch = ckpt.get('epoch', 0) + 1
        losses = ckpt.get('losses', [])

    for epoch in range(start_epoch, epochs + 1):
        loss = train(model, dataloader, optimizer, criterion, device)
        losses.append(loss)
        print(f"Epoch {epoch}/{epochs} Loss: {loss:.4f}")

        os.makedirs('checkpoints', exist_ok=True)
        ckpt_path = os.path.join('checkpoints', f'epoch_{epoch}.pth')
        torch.save({
            'model_state_dict': model.state_dict(),
            'optimizer_state_dict': optimizer.state_dict(),
            'vocab': dataset.vocab,
            'epoch': epoch,
            'losses': losses,
        }, ckpt_path)

    return model, dataset.vocab, losses


def main():
    parser = argparse.ArgumentParser()
    parser.add_argument('--data', default='data.txt')
    parser.add_argument('--seq_length', type=int, default=100)
    parser.add_argument('--epochs', type=int, default=1)
    parser.add_argument('--batch_size', type=int, default=64)
    parser.add_argument('--lr', type=float, default=0.002)
<<<<<<< HEAD
    parser.add_argument('--model', choices=['rnn', 'transformer'], default='rnn',
                        help='Model architecture to use')
=======
    parser.add_argument('--resume', type=str, help='path to checkpoint to resume from')
>>>>>>> 02c1dbe2
    args = parser.parse_args()

    with open(args.data, 'r') as f:
        text = f.read()

    device = torch.device('cuda' if torch.cuda.is_available() else 'cpu')
    model, vocab, _ = train_model(
        text,
        seq_length=args.seq_length,
        epochs=args.epochs,
        batch_size=args.batch_size,
        lr=args.lr,
        device=device,
<<<<<<< HEAD
        model_type=args.model,
    )
    os.makedirs('checkpoints', exist_ok=True)
    torch.save(
        {
            'model_state_dict': model.state_dict(),
            'vocab': vocab,
            'model_type': args.model,
        },
        'checkpoints/model.pth',
    )
=======
        resume=args.resume,
    )
    os.makedirs('checkpoints', exist_ok=True)
    final_path = os.path.join('checkpoints', 'model.pth')
    torch.save({'model_state_dict': model.state_dict(), 'vocab': vocab}, final_path)
>>>>>>> 02c1dbe2

if __name__ == '__main__':
    main()<|MERGE_RESOLUTION|>--- conflicted
+++ resolved
@@ -5,25 +5,11 @@
 from torch.utils.data import Dataset, DataLoader
 from model import CharRNN, CharTransformer
 
+
 class TextDataset(Dataset):
     def __init__(self, text, seq_length=100, vocab=None):
-        """Dataset of fixed-length character sequences.
-
-        Parameters
-        ----------
-        text : str
-            The training corpus.
-        seq_length : int
-            Length of each sequence used for training.
-        vocab : list or None
-            Optional list of vocabulary characters to use when encoding
-            ``text``. When ``None`` the vocabulary is built from the text.
-        """
         self.seq_length = seq_length
-        if vocab is None:
-            self.vocab = sorted(list(set(text)))
-        else:
-            self.vocab = vocab
+        self.vocab = sorted(set(text)) if vocab is None else vocab
         self.char2idx = {ch: i for i, ch in enumerate(self.vocab)}
         self.idx2char = {i: ch for ch, i in self.char2idx.items()}
         self.data = [self.char2idx[ch] for ch in text if ch in self.char2idx]
@@ -32,10 +18,11 @@
         return len(self.data) - self.seq_length
 
     def __getitem__(self, idx):
-        chunk = self.data[idx:idx+self.seq_length+1]
+        chunk = self.data[idx:idx + self.seq_length + 1]
         x = torch.tensor(chunk[:-1], dtype=torch.long)
         y = torch.tensor(chunk[1:], dtype=torch.long)
         return x, y
+
 
 def train(model, dataloader, optimizer, criterion, device):
     model.train()
@@ -50,55 +37,23 @@
         total_loss += loss.item()
     return total_loss / len(dataloader)
 
-<<<<<<< HEAD
-def train_model(
-    text,
-    seq_length=100,
-    epochs=1,
-    batch_size=64,
-    lr=0.002,
-    device=None,
-    model_type="rnn",
-):
-    """Train a character level model and return it along with the vocab and losses."""
-    dataset = TextDataset(text, seq_length=seq_length)
-=======
-def train_model(text, seq_length=100, epochs=1, batch_size=64, lr=0.002, device=None, resume=None):
-    """Train a character level model and return it along with the vocab and losses.
 
-    Parameters
-    ----------
-    text : str
-        Training corpus.
-    seq_length : int
-        Length of each training sequence.
-    epochs : int
-        Total number of epochs to train.
-    batch_size : int
-        Mini-batch size.
-    lr : float
-        Learning rate.
-    device : torch.device or None
-        Device to run training on. If ``None`` a CUDA device is used when
-        available.
-    resume : str or None
-        Optional path to a checkpoint from which to resume training.
-    """
-
+def train_model(text, seq_length=100, epochs=1, batch_size=64, lr=0.002, device=None,
+                model_type='rnn', resume=None):
     ckpt = None
-    if resume is not None and os.path.isfile(resume):
+    if resume and os.path.isfile(resume):
         ckpt = torch.load(resume, map_location=device or 'cpu')
 
     dataset = TextDataset(text, seq_length=seq_length, vocab=ckpt.get('vocab') if ckpt else None)
->>>>>>> 02c1dbe2
     dataloader = DataLoader(dataset, batch_size=batch_size, shuffle=True)
 
-    if device is None:
-        device = torch.device("cuda" if torch.cuda.is_available() else "cpu")
-    if model_type == "transformer":
+    device = device or torch.device('cuda' if torch.cuda.is_available() else 'cpu')
+
+    if model_type == 'transformer':
         model = CharTransformer(len(dataset.vocab)).to(device)
     else:
         model = CharRNN(len(dataset.vocab)).to(device)
+
     optimizer = torch.optim.Adam(model.parameters(), lr=lr)
     criterion = nn.CrossEntropyLoss()
 
@@ -124,6 +79,7 @@
             'vocab': dataset.vocab,
             'epoch': epoch,
             'losses': losses,
+            'model_type': model_type,
         }, ckpt_path)
 
     return model, dataset.vocab, losses
@@ -136,12 +92,8 @@
     parser.add_argument('--epochs', type=int, default=1)
     parser.add_argument('--batch_size', type=int, default=64)
     parser.add_argument('--lr', type=float, default=0.002)
-<<<<<<< HEAD
-    parser.add_argument('--model', choices=['rnn', 'transformer'], default='rnn',
-                        help='Model architecture to use')
-=======
-    parser.add_argument('--resume', type=str, help='path to checkpoint to resume from')
->>>>>>> 02c1dbe2
+    parser.add_argument('--model', choices=['rnn', 'transformer'], default='rnn', help='Model architecture to use')
+    parser.add_argument('--resume', type=str, help='Path to checkpoint to resume from')
     args = parser.parse_args()
 
     with open(args.data, 'r') as f:
@@ -155,25 +107,18 @@
         batch_size=args.batch_size,
         lr=args.lr,
         device=device,
-<<<<<<< HEAD
         model_type=args.model,
-    )
-    os.makedirs('checkpoints', exist_ok=True)
-    torch.save(
-        {
-            'model_state_dict': model.state_dict(),
-            'vocab': vocab,
-            'model_type': args.model,
-        },
-        'checkpoints/model.pth',
-    )
-=======
         resume=args.resume,
     )
+
     os.makedirs('checkpoints', exist_ok=True)
     final_path = os.path.join('checkpoints', 'model.pth')
-    torch.save({'model_state_dict': model.state_dict(), 'vocab': vocab}, final_path)
->>>>>>> 02c1dbe2
+    torch.save({
+        'model_state_dict': model.state_dict(),
+        'vocab': vocab,
+        'model_type': args.model,
+    }, final_path)
+
 
 if __name__ == '__main__':
     main()